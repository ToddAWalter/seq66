#if defined SEQ66_PORTMIDI_SUPPORT

#if ! defined SEQ66_QT_MIDILIB_CONFIG
#define SEQ66_QT_MIDILIB_CONFIG

#undef SEQ66_RTMIDI_SUPPORT

/*
 *  This file is part of seq66.
 *
 *  seq66 is free software; you can redistribute it and/or modify
 *  it under the terms of the GNU General Public License as published by
 *  the Free Software Foundation; either version 2 of the License, or
 *  (at your option) any later version.
 *
 *  seq66 is distributed in the hope that it will be useful,
 *  but WITHOUT ANY WARRANTY; without even the implied warranty of
 *  MERCHANTABILITY or FITNESS FOR A PARTICULAR PURPOSE.  See the
 *  GNU General Public License for more details.
 *
 *  You should have received a copy of the GNU General Public License
 *  along with seq66; if not, write to the Free Software
 *  Foundation, Inc., 59 Temple Place, Suite 330, Boston, MA  02111-1307  USA
 */

/**
 * \file          seq66-config.h for Qt/PortMidi
 *
 *  This module provides platform/build-specific configuration that is not
 *  modifiable via a "configure" operation.  It is meant for the hardwired
 *  qmake build of the PortMidi Linux and Windows versions.
 *
 * \library       seq66 application
 * \author        Chris Ahlstrom
 * \date          2018-11-10
<<<<<<< HEAD
 * \updates       2021-11-26
=======
 * \updates       2021-11-22
>>>>>>> 88c356b3
 * \license       GNU GPLv2 or above
 *
 *  Qt Portmidi Linux and Windows versions, hardwired for use with
 *  qtcreator/qmake.  That build uses PortMidi in order to support both Linux
 *  and Windows. Hence no support for JACK or NSM, for example.
 *  However, it still defines some things that are available on GNU/Linux/MingW
 *  systems.
 *
 *  Note that there is a native (i.e. automake) Linux Qt build that uses
 *  RtMidi, so that JACK is supported.
 *
 *  Note:  This header file is NOT auto-generated for the portmidi build.
 *  Therefore, the date and version information below must be edited by hand
 *  when needed.
 *
 *      SEQ66_VERSION_DATE_SHORT
 *      SEQ66_PACKAGE_STRING
 *      SEQ66_PACKAGE_VERSION
 *      SEQ66_VERSION
 *
 *  Updates to configure.ac might need to be incorporated into this file!
 */

#ifdef _INCLUDE_SEQ___CONFIG_H
#error Automake-generated include file seq66-config.h already included.
#endif

#if ! defined SEQ66_VERSION_DATE_SHORT
<<<<<<< HEAD
#define SEQ66_VERSION_DATE_SHORT "2021-11-26"
=======
#define SEQ66_VERSION_DATE_SHORT "2021-11-22"
>>>>>>> 88c356b3
#endif

#if ! defined SEQ66_VERSION
#define SEQ66_VERSION "0.98.0"
#endif

#if ! defined SEQ66_GIT_VERSION
#define SEQ66_GIT_VERSION SEQ66_VERSION
#endif

#if ! defined SEQ66_PACKAGE_VERSION
#define SEQ66_PACKAGE_VERSION SEQ66_VERSION
#endif

/**
 *  This macro helps us adapt our "ui" includes to freaking qmake's
 *  conventions.  We used "userinterface.ui.h", while qmake is stuck on
 *  "ui_user_interface.h".
 *
 *  It's almost enough to make you use Cmake.  :-D
 */

#if ! defined SEQ66_QMAKE_RULES
#define SEQ66_QMAKE_RULES
#endif

/* "Distro where build was done" */

#if ! defined SEQ66_APP_BUILD_OS
#define SEQ66_APP_BUILD_OS "'qmake'"
#endif

#if ! defined SEQ66_APP_BUILD_ISSUE
#define SEQ66_APP_BUILD_ISSUE "'Linux/Windows/Mac'"
#endif

/**
 * Names this version of application, plus the engine in use, and the type of
 * application.  Useful in Help / Build Info.
 * "qp" means "Qmake/Qt PortMidi-based".
 */

#if ! defined SEQ66_APP_ENGINE
#define SEQ66_APP_ENGINE "portmidi"
#endif

#if ! defined SEQ66_APP_NAME
#define SEQ66_APP_NAME "qpseq66"
#endif

#if ! defined SEQ66_APP_TYPE
#define SEQ66_APP_TYPE "qt5"
#endif

#undef SEQ66_APP_CLI

/*
 * "The name to display as client/port".  This name is the same no matter what
 * is the name of the executable.  This is also the name of the default
 * configuration directory in the "home" area of the user.
 */

#if ! defined SEQ66_CLIENT_NAME
#define SEQ66_CLIENT_NAME "seq66"
#endif

/*
 * The LIBLO library is unavailable on Windows.  Don't know about Mac!
 */

#undef SEQ66_LIBLO_SUPPORT

/*
 * Names the configuration file for this version of application. The "q"
 * stands for Qt, and the "p" stands for "portmidi".
 */

#if ! defined SEQ66_CONFIG_NAME
#define SEQ66_CONFIG_NAME "qpseq66"
#endif

/*
 * Define COVFLAGS=-fprofile-arcs -ftest-coverage if coverage support is
 * wanted.
 */

#undef SEQ66_COVFLAGS

/*
 * Define DBGFLAGS=-ggdb -O0 -DDEBUG -fno-inline if debug support is wanted.
 */

#if ! defined SEQ66_DBGFLAGS
#define SEQ66_DBGFLAGS -O3 -DDEBUG -D_DEBUG -fno-inline
#endif

/* Define to 1 if you have the <ctype.h> header file. */
#if ! defined SEQ66_HAVE_CTYPE_H
#define SEQ66_HAVE_CTYPE_H 1
#endif

/* Define to 1 if you have the <dlfcn.h> header file. */
#if ! defined SEQ66_HAVE_DLFCN_H
#define SEQ66_HAVE_DLFCN_H 1
#endif

/* Define to 1 if you have the <errno.h> header file. */
#if ! defined SEQ66_HAVE_ERRNO_H
#define SEQ66_HAVE_ERRNO_H 1
#endif

/* Define to 1 if you have the <fcntl.h> header file. */
#if ! defined SEQ66_HAVE_FCNTL_H
#define SEQ66_HAVE_FCNTL_H 1
#endif

/* Define to 1 if you have the <getopt.h> header file. */
#if ! defined SEQ66_HAVE_GETOPT_H
#define SEQ66_HAVE_GETOPT_H 1
#endif

/* Define to 1 if you have the <inttypes.h> header file. */
#if ! defined SEQ66_HAVE_INTTYPES_H
#define SEQ66_HAVE_INTTYPES_H 1
#endif

/* Define to 1 if you have the `asound' library (-lasound). */
#if ! defined SEQ66_HAVE_LIBASOUND
#define SEQ66_HAVE_LIBASOUND 1
#endif

/* Define to 1 if you have the <limits.h> header file. */
#if ! defined SEQ66_HAVE_LIMITS_H
#define SEQ66_HAVE_LIMITS_H 1
#endif

/* Define to 1 if you have the <memory.h> header file. */
#if ! defined SEQ66_HAVE_MEMORY_H
#define SEQ66_HAVE_MEMORY_H 1
#endif

/* Define if you have POSIX threads libraries and header files. */
#if ! defined SEQ66_HAVE_PTHREAD
#define SEQ66_HAVE_PTHREAD 1
#endif

/* Have PTHREAD_PRIO_INHERIT. */
#if ! defined SEQ66_HAVE_PTHREAD_PRIO_INHERIT
#define SEQ66_HAVE_PTHREAD_PRIO_INHERIT 1
#endif

/* Define to 1 if you have the <stdarg.h> header file. */
#if ! defined SEQ66_HAVE_STDARG_H
#define SEQ66_HAVE_STDARG_H 1
#endif

/* Define to 1 if you have the <stddef.h> header file. */
#if ! defined SEQ66_HAVE_STDDEF_H
#define SEQ66_HAVE_STDDEF_H 1
#endif

/* Define to 1 if you have the <stdint.h> header file. */
#if ! defined SEQ66_HAVE_STDINT_H
#define SEQ66_HAVE_STDINT_H 1
#endif

/* Define to 1 if you have the <stdio.h> header file. */
#if ! defined SEQ66_HAVE_STDIO_H
#define SEQ66_HAVE_STDIO_H 1
#endif

/* Define to 1 if you have the <stdlib.h> header file. */
#if ! defined SEQ66_HAVE_STDLIB_H
#define SEQ66_HAVE_STDLIB_H 1
#endif

/* Define to 1 if you have the <strings.h> header file. */
#if ! defined SEQ66_HAVE_STRINGS_H
#define SEQ66_HAVE_STRINGS_H 1
#endif

/* Define to 1 if you have the <string.h> header file. */
#if ! defined SEQ66_HAVE_STRING_H
#define SEQ66_HAVE_STRING_H 1
#endif

/* Define to 1 if you have the <syslog.h> header file. */
#if ! defined SEQ66_HAVE_SYSLOG_H
#define SEQ66_HAVE_SYSLOG_H 1
#endif

/* Define to 1 if you have the <sys/stat.h> header file. */
#if ! defined SEQ66_HAVE_SYS_STAT_H
#define SEQ66_HAVE_SYS_STAT_H 1
#endif

/* Define to 1 if you have the <sys/sysctl.h> header file. */
#if ! defined SEQ66_HAVE_SYS_SYSCTL_H
#define SEQ66_HAVE_SYS_SYSCTL_H 1
#endif

/* Define to 1 if you have the <sys/time.h> header file. */
#if ! defined SEQ66_HAVE_SYS_TIME_H
#define SEQ66_HAVE_SYS_TIME_H 1
#endif

/* Define to 1 if you have the <sys/types.h> header file. */
#if ! defined SEQ66_HAVE_SYS_TYPES_H
#define SEQ66_HAVE_SYS_TYPES_H 1
#endif

/* Define to 1 if you have the <time.h> header file. */
#if ! defined SEQ66_HAVE_TIME_H
#define SEQ66_HAVE_TIME_H 1
#endif

/* Define to 1 if you have the <unistd.h> header file. */
#if ! defined SEQ66_HAVE_UNISTD_H
#define SEQ66_HAVE_UNISTD_H 1
#endif

/*
 * Define to value 1 to enable JACK session.  Purely experimental, probably
 * won't work.
 */

#undef SEQ66_JACK_SESSION
#undef SEQ66_JACK_SUPPORT
#undef SEQ66_NSM_SUPPORT

/* Define to the sub-directory where libtool stores uninstalled libraries. */
#if ! defined SEQ66_LT_OBJDIR
#define SEQ66_LT_OBJDIR ".libs/"
#endif

/*
 * Define to enable multiple main windows.  Not to be supported in Seq66.
 */

#undef SEQ66_MULTI_MAINWID

/* Name of package */
#if ! defined SEQ66_PACKAGE
#define SEQ66_PACKAGE "seq66"
#endif

/* Define to the address where bug reports for this package should be sent. */
#if ! defined SEQ66_PACKAGE_BUGREPORT
#define SEQ66_PACKAGE_BUGREPORT "ahlstromcj@gmail.com"
#endif

/* Define to the full name of this package. */
#if ! defined SEQ66_PACKAGE_NAME
#define SEQ66_PACKAGE_NAME "Seq66"
#endif

/* Define to the full name and version of this package. */
#if ! defined SEQ66_PACKAGE_STRING
#define SEQ66_PACKAGE_STRING "Seq66 0.98.0"
#endif

/* Define to the one symbol short name of this package. */
#if ! defined SEQ66_PACKAGE_TARNAME
#define SEQ66_PACKAGE_TARNAME "seq66"
#endif

/* Define to the home page for this package. */
#if ! defined SEQ66_PACKAGE_URL
#define SEQ66_PACKAGE_URL ""
#endif

/*
 * Define PROFLAGS=-pg (gprof) or -p (prof) if profile support is wanted.
 */

#if ! defined SEQ66_PROFLAGS
#define SEQ66_PROFLAGS
#endif


/*
 * Indicates that Qt5 is enabled.  Currently not yet in configure.ac nor used in
 * any module, but....
 */

#if ! defined SEQ66_QTMIDI_SUPPORT
#define SEQ66_QTMIDI_SUPPORT 1
#endif

#if ! defined SEQ66_STDC_HEADERS
#define SEQ66_STDC_HEADERS 1
#endif

#if ! defined SEQ66__GNU_SOURCE
#define SEQ66__GNU_SOURCE 1
#endif

#endif  // SEQ66_QT_MIDILIB_CONFIG
#endif  // SEQ66_PORTMIDI_SUPPORT 1

/*
 * seq66-config.h for Qt/PortMidi
 *
 * vim: sw=4 ts=4 wm=4 et ft=c
 */
<|MERGE_RESOLUTION|>--- conflicted
+++ resolved
@@ -33,11 +33,7 @@
  * \library       seq66 application
  * \author        Chris Ahlstrom
  * \date          2018-11-10
-<<<<<<< HEAD
  * \updates       2021-11-26
-=======
- * \updates       2021-11-22
->>>>>>> 88c356b3
  * \license       GNU GPLv2 or above
  *
  *  Qt Portmidi Linux and Windows versions, hardwired for use with
@@ -66,11 +62,7 @@
 #endif
 
 #if ! defined SEQ66_VERSION_DATE_SHORT
-<<<<<<< HEAD
 #define SEQ66_VERSION_DATE_SHORT "2021-11-26"
-=======
-#define SEQ66_VERSION_DATE_SHORT "2021-11-22"
->>>>>>> 88c356b3
 #endif
 
 #if ! defined SEQ66_VERSION
