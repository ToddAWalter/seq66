--- conflicted
+++ resolved
@@ -33,11 +33,7 @@
  * \library       seq66 application
  * \author        Chris Ahlstrom
  * \date          2020-05-31
-<<<<<<< HEAD
- * \updates       2020-09-12
-=======
  * \updates       2020-09-26
->>>>>>> 2a73c115
  * \license       GNU GPLv2 or above
  *
  *  Qt Rtmidi Linux and Windows versions, hardwired for use with
@@ -74,19 +70,11 @@
 #endif
 
 #ifndef SEQ66_VERSION_DATE_SHORT
-<<<<<<< HEAD
-#define SEQ66_VERSION_DATE_SHORT "2020-09-12"
+#define SEQ66_VERSION_DATE_SHORT "2020-09-26"
 #endif
 
 #ifndef SEQ66_VERSION
 #define SEQ66_VERSION "0.91.0"
-=======
-#define SEQ66_VERSION_DATE_SHORT "2020-09-26"
-#endif
-
-#ifndef SEQ66_VERSION
-#define SEQ66_VERSION "0.90.6"
->>>>>>> 2a73c115
 #endif
 
 #ifndef SEQ66_GIT_VERSION
