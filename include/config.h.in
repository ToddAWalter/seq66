/* include/config.h.in.  Generated from configure.ac by autoheader.  */

<<<<<<< HEAD
#define VERSION_DATE_SHORT "2022-05-29"
=======
#define VERSION_DATE_SHORT "2022-05-30"
>>>>>>> 8663204d

#define API_VERSION "0.98"

#define VERSION "0.98.10"



/* Seq66 API version */
#undef API_VERSION

/* "Distro of build" */
#undef APP_BUILD_ISSUE

/* "OS/kernel where build was done" */
#undef APP_BUILD_OS

/* Indicate the CLI version */
#undef APP_CLI

/* Name of the MIDI engine */
#undef APP_ENGINE

/* Name of this application */
#undef APP_NAME

/* Name of the UI */
#undef APP_TYPE

/* "Name to display as client/port" */
#undef CLIENT_NAME

/* Configuration file name */
#undef CONFIG_NAME

/* Define COVFLAGS=-fprofile-arcs -ftest-coverage if coverage support is
   wanted. */
#undef COVFLAGS

/* Define DBGFLAGS=-g -O0 -DDEBUG -fno-inline if debug support is wanted. */
#undef DBGFLAGS

/* Define to 1 if you have the <ctype.h> header file. */
#undef HAVE_CTYPE_H

/* Define to 1 if you have the <dlfcn.h> header file. */
#undef HAVE_DLFCN_H

/* Define to 1 if you have the <errno.h> header file. */
#undef HAVE_ERRNO_H

/* Define to 1 if you have the <fcntl.h> header file. */
#undef HAVE_FCNTL_H

/* Define to 1 if you have the <getopt.h> header file. */
#undef HAVE_GETOPT_H

/* Define to 1 if you have the <inttypes.h> header file. */
#undef HAVE_INTTYPES_H

/* Define to 1 if you have the <jack/jack.h> header file. */
#undef HAVE_JACK_JACK_H

/* Define to 1 if you have the `asound' library (-lasound). */
#undef HAVE_LIBASOUND

/* Define to 1 if you have the <limits.h> header file. */
#undef HAVE_LIMITS_H

/* Define to 1 if you have the <memory.h> header file. */
#undef HAVE_MEMORY_H

/* Define if you have POSIX threads libraries and header files. */
#undef HAVE_PTHREAD

/* Have PTHREAD_PRIO_INHERIT. */
#undef HAVE_PTHREAD_PRIO_INHERIT

/* Define to 1 if you have the <stdarg.h> header file. */
#undef HAVE_STDARG_H

/* Define to 1 if you have the <stddef.h> header file. */
#undef HAVE_STDDEF_H

/* Define to 1 if you have the <stdint.h> header file. */
#undef HAVE_STDINT_H

/* Define to 1 if you have the <stdio.h> header file. */
#undef HAVE_STDIO_H

/* Define to 1 if you have the <stdlib.h> header file. */
#undef HAVE_STDLIB_H

/* Define to 1 if you have the <strings.h> header file. */
#undef HAVE_STRINGS_H

/* Define to 1 if you have the <string.h> header file. */
#undef HAVE_STRING_H

/* Define to 1 if you have the <syslog.h> header file. */
#undef HAVE_SYSLOG_H

/* Define to 1 if you have the <sys/stat.h> header file. */
#undef HAVE_SYS_STAT_H

/* Define to 1 if you have the <sys/sysctl.h> header file. */
#undef HAVE_SYS_SYSCTL_H

/* Define to 1 if you have the <sys/time.h> header file. */
#undef HAVE_SYS_TIME_H

/* Define to 1 if you have the <sys/types.h> header file. */
#undef HAVE_SYS_TYPES_H

/* Define to 1 if you have the <time.h> header file. */
#undef HAVE_TIME_H

/* Define to 1 if you have the <unistd.h> header file. */
#undef HAVE_UNISTD_H

/* Canonical icon name for Freedesktop */
#undef ICON_NAME

/* Enable JACK version string */
#undef JACK_GET_VERSION_STRING

/* Define to enable JACK metadata */
#undef JACK_METADATA

/* Define to enable JACK session */
#undef JACK_SESSION

/* Define to enable JACK driver */
#undef JACK_SUPPORT

/* Define if LIBLO library is available */
#undef LIBLO_SUPPORT

/* Define to the sub-directory where libtool stores uninstalled libraries. */
#undef LT_OBJDIR

/* Define to enable JACK port refresh */
#undef MIDI_PORT_REFRESH

/* Define to enable NSM */
#undef NSM_SUPPORT

/* Name of package */
#undef PACKAGE

/* Define to the address where bug reports for this package should be sent. */
#undef PACKAGE_BUGREPORT

/* Define to the full name of this package. */
#undef PACKAGE_NAME

/* Define to the full name and version of this package. */
#undef PACKAGE_STRING

/* Define to the one symbol short name of this package. */
#undef PACKAGE_TARNAME

/* Define to the home page for this package. */
#undef PACKAGE_URL

/* Define to the version of this package. */
#undef PACKAGE_VERSION

/* Indicates if portmidi is enabled */
#undef PORTMIDI_SUPPORT

/* Define PROFLAGS=-pg (gprof) or -p (prof) if profile support is wanted. */
#undef PROFLAGS

/* Define to necessary symbol if this constant uses a non-standard name on
   your system. */
#undef PTHREAD_CREATE_JOINABLE

/* Indicates that rtmidi is enabled */
#undef RTMIDI_SUPPORT

/* Define to 1 if you have the ANSI C header files. */
#undef STDC_HEADERS

/* Version number of package */
#undef VERSION

/* Define to 1 if the X Window System is missing or not being used. */
#undef X_DISPLAY_MISSING

/* gnu source */
#undef _GNU_SOURCE

/* Define to empty if `const' does not conform to ANSI C. */
#undef const

#if defined SEQ66_PORTMIDI_SUPPORT
#/**/undef/**/ SEQ66_RTMIDI_SUPPORT
#endif

#if defined SEQ66_WINDOWS_SUPPORT
#/**/undef/**/ SEQ66_RTMIDI_SUPPORT
#endif

<|MERGE_RESOLUTION|>--- conflicted
+++ resolved
@@ -1,10 +1,6 @@
 /* include/config.h.in.  Generated from configure.ac by autoheader.  */
 
-<<<<<<< HEAD
-#define VERSION_DATE_SHORT "2022-05-29"
-=======
-#define VERSION_DATE_SHORT "2022-05-30"
->>>>>>> 8663204d
+#define VERSION_DATE_SHORT "2022-06-01"
 
 #define API_VERSION "0.98"
 
