--- conflicted
+++ resolved
@@ -6,11 +6,7 @@
 dnl \library       Seq66
 dnl \author        Chris Ahlstrom
 dnl \date          2018-11-09
-<<<<<<< HEAD
 dnl \update        2021-11-26
-=======
-dnl \update        2021-11-22
->>>>>>> 88c356b3
 dnl \version       $Revision$
 dnl \license       $XPC_SUITE_GPL_LICENSE$
 dnl
@@ -432,13 +428,8 @@
 
 AH_TOP(
 
-<<<<<<< HEAD
 #define VERSION_DATE_SHORT "2021-11-26"
-#define VERSION "0.97.3"
-=======
-#define VERSION_DATE_SHORT "2021-11-22"
 #define VERSION "0.98.0"
->>>>>>> 88c356b3
 
 )
 
