--- conflicted
+++ resolved
@@ -1,54 +1,44 @@
-;---------------------------------------------------------------------------
-;
-; File:         Seq66Constants.nsh
-; Author:       Chris Ahlstrom
-; Date:         2018-05-26
-<<<<<<< HEAD
-; Updated:      2020-08-17
-; Version:      0.91.0
-=======
-; Updated:      2020-07-24
-; Version:      0.90.6
->>>>>>> 2a73c115
-;
-;   Provides constants commonly used by the installer for Seq66 for
-;   Windows.
-;
-;   Note that "PRODUCT_NAME" determines the name of the directory in
-;   C:/Program Files(x86) where the application is installed.
-;
-;---------------------------------------------------------------------------
-
-;============================================================================
-; Product Registry keys.
-;============================================================================
-
-!define PRODUCT_NAME        "Seq66"
-!define PRODUCT_DIR_REGKEY  "Software\Microsoft\Windows\CurrentVersion\App Paths\qpseq66.exe"
-!define PRODUCT_UNINST_KEY  "Software\Microsoft\Windows\CurrentVersion\Uninstall\${PRODUCT_NAME}"
-!define PRODUCT_UNINST_ROOT_KEY     "HKLM"
-
-;============================================================================
-; Informational settings
-;============================================================================
-
-!define VER_MAIN_PURPOSE    "Seq66 for Windows"
-<<<<<<< HEAD
-!define VER_NUMBER          "0.91"
-!define VER_REVISION        "0"
-=======
-!define VER_NUMBER          "0.90"
-!define VER_REVISION        "6"
->>>>>>> 2a73c115
-!define VER_VARIANT         "Windows"
-!define PRODUCT_VERSION     "${VER_NUMBER} ${VER_VARIANT} (rev ${VER_REVISION})"
-!define PRODUCT_PUBLISHER   "Chris Ahlstrom"
-!define PRODUCT_WEB_SITE    "https://github.com/ahlstromcj/seq66-packages"
-
-;============================================================================
-; Directory to place the installer.
-;============================================================================
-
-!define EXE_DIRECTORY       "..\release"
-
-; vim: ts=4 sw=4 wm=3 et ft=nsis
+;---------------------------------------------------------------------------
+;
+; File:         Seq66Constants.nsh
+; Author:       Chris Ahlstrom
+; Date:         2018-05-26
+; Updated:      2020-09-26
+; Version:      0.91.0
+;
+;   Provides constants commonly used by the installer for Seq66 for
+;   Windows.
+;
+;   Note that "PRODUCT_NAME" determines the name of the directory in
+;   C:/Program Files(x86) where the application is installed.
+;
+;---------------------------------------------------------------------------
+
+;============================================================================
+; Product Registry keys.
+;============================================================================
+
+!define PRODUCT_NAME        "Seq66"
+!define PRODUCT_DIR_REGKEY  "Software\Microsoft\Windows\CurrentVersion\App Paths\qpseq66.exe"
+!define PRODUCT_UNINST_KEY  "Software\Microsoft\Windows\CurrentVersion\Uninstall\${PRODUCT_NAME}"
+!define PRODUCT_UNINST_ROOT_KEY     "HKLM"
+
+;============================================================================
+; Informational settings
+;============================================================================
+
+!define VER_MAIN_PURPOSE    "Seq66 for Windows"
+!define VER_NUMBER          "0.91"
+!define VER_REVISION        "0"
+!define VER_VARIANT         "Windows"
+!define PRODUCT_VERSION     "${VER_NUMBER} ${VER_VARIANT} (rev ${VER_REVISION})"
+!define PRODUCT_PUBLISHER   "Chris Ahlstrom"
+!define PRODUCT_WEB_SITE    "https://github.com/ahlstromcj/seq66-packages"
+
+;============================================================================
+; Directory to place the installer.
+;============================================================================
+
+!define EXE_DIRECTORY       "..\release"
+
+; vim: ts=4 sw=4 wm=3 et ft=nsis