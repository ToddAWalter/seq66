# README for Seq66 0.98.0

Chris Ahlstrom
<<<<<<< HEAD
2015-09-10 to 2021-11-26
=======
2015-09-10 to 2021-11-24
>>>>>>> 88c356b3

__Seq66__ is a MIDI sequencer and live-looper with a hardware-sampler
grid-pattern interface, MIDI automation for live performance, sets and playlists
for song management, scale/chord-aware piano-roll interface, song editor for
creative composition, and control via mouse, keystrokes, and MIDI.
Mute-groups can enable/disable multiple patterns with one keystroke or MIDI
control. Supports NSM (Non Session Manager) on Linux; can also be run
headless.  It does not support audio samples, just MIDI.

__Seq66__ is a major refactoring of Sequencer64/Kepler34, both being reboots of
__Seq24__ with modern C++ and new features.  Linux users can build this
application from the source code.  See the INSTALL file; it has notes on many
types on installation, including notes for OpenSUSE Tumbleweed.  Windows users
can get an installer package on GitHub or build it with Qt Creator.  A
comprehensive PDF user-manual is provided.

![Alt text](doc/latex/images/main-window/main-windows.png?raw=true "Seq66")

# Major Features

##  User interface

    *   Qt 5 (cross-platform support).  A grid of loop buttons, unlimited
        external windows. Buttons match a Qt theme.
    *   Qt style-sheet support, to further alter the app's appearance.
    *   Tabs for management of sets, mute-groups, song mode, pattern
        editing, event-editing, play-lists, and session information.
    *   Each pattern slot can be colored; the color palette can be saved and
        modified.
    *   Horizontal and vertical zoom in the pattern and song editors.
    *   A headless version can be built.

##  Configuration files

    *   Separates MIDI control and mute-group setting into their own files;
        some support for hex notation.
    *   Supports configuration files: ".rc", ".usr", ".ctrl", ".mutes",
        ".playlist", ".drums" (note-mapping), ".palette", and Qt ".qss".
    *   Unified keystroke and MIDI control in the ".ctrl" file; defines MIDI
        In controls for automating Seq66, and MIDI Out controls for displaying
        Seq66 status in grid controllers (e.g. LaunchPad).  Basic 4x8 and 8x8
        ".ctrl" files are provided for the Launchpad Mini.

##  Non Session Manager

    *   Support for this manager is essentially complete.
    *   Handles stopping and saving.
    *   Handles display of details about the session.
    *   Still needs to be integrated with NSM's jackpatch.

##  Multiple Builds

    *   ALSA/JACK: `qseq66`
    *   Command-line/headless: `seq66cli`
    *   PortMidi: `qpseq66`
    *   Windows: `qpseq66.exe`

##  More Features

    *   Transposable triggers for re-using patterns more comprehensively.
        Works with Song Export.
    *   Improved non-U.S. keyboard support.
    *   Many demonstration and test MIDI files.
    *   SMF 0 import and export.
    *   See **Recent Changes** below, and the **NEWS** file.

##  Internal

    *   More consistent use of modern C++, auto, and lambda functions.
    *   Additional performer callbacks to reduce the need for polling.
    *   A ton of clean-up.

Seq66 uses a Qt 5 user-interface based on Kepler34 and the Seq66 *rtmidi*
(Linux) and *portmidi* (Windows) engines.  MIDI devices are detected,
inaccessible devices are ignored, with playback (e.g. to the Windows wavetable
synth). It is built easily via *GNU Autotools*, *Qt Creator* or *qmake*, using
*MingW*.  See the INSTALL file for build-from-source instructions for Linux or
Windows, and using a conventional source tarball.

## Recent Changes

    *   Version 0.98.0:
        *   Added "MIDI macros" to the 'ctrl' file.
        *   Added api_sysex() overrides, at last.
        *   Added Preference items for MIDI control I/O.
    *   Version 0.97.3:
        *   Added pattern-recording indicator to live-grid slots.
        *   Replace useless "Record" automation command with a "Loop Mode"
            command to move between normal loop mode in the Live grid to various
            record-toggling modes:  Overdub (merge), Overwrite, Expand, and
            One-shot.
        *   Also refactored the quantize control to move through states of
        *   normal, quantize, and tighten.
        *   Refactored MIDI control for possible future usage of the D1 event
            value.
        *   Fixes to external live grid handling.
        *   Fixed the display of loop status changed via MIDI control.
        *   Fixed and updated the Windows build.  Mitigated high CPU usage
            when not (!) playing; fixed a bug in microsleep() for Windows.
    *   Version 0.97.2.1:
        *   Fixed odd breakage of loop-control hot-keys. Doh!
    *   Version 0.97.2:
        *   Issue #57: Increased width of option fields for wider fonts.
        *   Issue #58: Indicate if NSM is running in Preferences / Sessions and
            disable other session selections at that point.
        *   Issue #59: Spelling error(s) fixed.
        *   Issue #60: Added 'rc' option to disable JACK port auto connect in
            normal mode.  Also present in Preferences / JACK.
        *   Issue #61: Rearranged console output to show the app name, in color.
            Also turns off color if redirected to a file.
        *   Issue #63: Initial work on rotating numbering of patterns, sets, and
            mutes, so that numbers vary faster by column than by row.
        *   Issue #64: Fix a bug in optional GUI, testing with Agordejo (NSM).
        *   Added textfix.qss to make disabled text easier to read in themes.
        *   Improved the saving/restoring of Edit / Preferences.
        *   Added option "Bold Grid Slots" to make the progress bar and progress
            border thick, and the slot font bold.
        *   Added the ability to reload the configuration via a button press
            that restarts the application.
        *   More streamlining of configuration writing.
        *   No longer show the grid slot's progress bar moving in muted tracks.
        *   Mute-group names now stored in the 'mutes' file.  Also able to edit
            them in the Mutes tab.  Also fixed botched mutes-in-MIDI-file
            handling.
        *   Removed dead-code from the event-editor frame.
        *   Changing behavior of external live frames for more flexibility.
    *   Version 0.97.1:
        *   Fixed a bad bug in displaying Notes in the data & event panels in
            the pattern editor, caused by premature ... optimization.
            per issue #61.
        *   Added working tempo-track code to Edit / Preferences / MIDI Clock.
        *   Added exponential ramping of Event Panel events to the pattern LFO
            dialog.
        *   Added the ability to move selected Event Panel events using the
            Left/Right arrow keys.
        *   Improved the handling of sets and external live grids.
        *   Updated documentation extensively. Optimized some images.
        *   Stopped bootstrap --full-clean from removing Makefile.in files.
    *   Version 0.97.0:
        *   Added limited vertical zoom to the song editor (performance roll).
            Still has vertical scroll issues.
        *   Added more Preferences settings, enabled some that were not yet
            implemented.  Upgraded the handling of the configuration files.
            By default, the 'rc' file is always saved, in case ports change.
        *   Added option "wrap-around" (for notes) to the 'usr' file.
        *   Added option "lock-main-window" to the 'usr' file to prevent
            resizing the window.
        *   Added code to show unlinked note events on the seqroll, the "u"
            key to remove them, and the "=" key to relink them.
        *   Added more build information to --version and Help / Build Info.
        *   Fixed drawing slot-button borders, drawn with no pattern color now.
        *   Got auto-scaling of the slot button font working.
        *   Implemented the Help / About links as per issue #21.
        *   Added OpenSUSE INSTALL notes from the sivecj/Seq66 fork.
        *   Improved the display and editing of tempo events, especially in the
            pattern editor. Also tightened handling of status values.
        *   Can now copy/paste a pattern from one MIDI file to another.
        *   Fixed minor bug in Import dialog handling.
        *   Refactoring for SMF 0 reading and export.
        *   Minor fix to flag changed tune (an asterisk).

    See the "NEWS" file for changes in earlier versions.

// vim: sw=4 ts=4 wm=2 et ft=markdown<|MERGE_RESOLUTION|>--- conflicted
+++ resolved
@@ -1,11 +1,7 @@
 # README for Seq66 0.98.0
 
 Chris Ahlstrom
-<<<<<<< HEAD
 2015-09-10 to 2021-11-26
-=======
-2015-09-10 to 2021-11-24
->>>>>>> 88c356b3
 
 __Seq66__ is a MIDI sequencer and live-looper with a hardware-sampler
 grid-pattern interface, MIDI automation for live performance, sets and playlists
@@ -88,7 +84,9 @@
 ## Recent Changes
 
     *   Version 0.98.0:
-        *   Added "MIDI macros" to the 'ctrl' file.
+        *   Added "MIDI macros" to the 'ctrl' file.  Can send SysEx or other
+            messages from a drop-down list; automatic startup and exit messages.
+            More to come.
         *   Added api_sysex() overrides, at last.
         *   Added Preference items for MIDI control I/O.
     *   Version 0.97.3:
