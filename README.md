# README for Seq66 0.99.10 2023-10-10

__Seq66__: MIDI sequencer/live-looper with a hardware-sampler grid interface;
pattern banks, triggers, and playlists for song management; scale and chord
aware piano-roll; song layout for creative composition; and control/status
via MIDI automation for live performance.  Mute-groups enable/disable multiple
patterns at once.  Supports the Non/New Session Manager; can also run headless.
Works in a space as small as 725x500 pixels (less if window decoration removed).
It does not support audio samples, just MIDI.

__Seq66__ is a major refactoring of Sequencer64/Kepler34/Seq24 with modern C++
and new features.  Linux and Windows users can build this application from
source code.  See the extensive INSTALL file.  Includes a comprehensive PDF
user-manual.

Support sites (still in progress):

    *   https://ahlstromcj.github.io/
    *   https://github.com/ahlstromcj/ahlstromcj.github.io/wiki

The release now includes an installer for the 64-bit Windows version of Seq66.

![Alt text](doc/latex/images/main-window/main-windows.png?raw=true "Seq66")

# Major Features

##  User interface

    *   Qt 5 (cross-platform).  Loop-button gird. Qt style-sheet support.
    *   Tabs and external windows for patterns, sets, mute-groups, song
        layout, event-editing, play-lists, and session information.
    *   Low-frequency oscillator (LFO) to modify continuous controller
        and velocity values.
    *   A "fixer" for expansion/compression/alignment of note patterns.
    *   Colorable pattern slots; the color palette can be saved and modified.
    *   Horizontal and vertical zoom in the pattern and song editors.
    *   A headless/daemon version can be built.

##  Configuration files

    *   Supports configuration files: '.rc', '.usr', '.ctrl', '.mutes',
        '.playlist', '.drums' (note-mapping), '.palette', and Qt '.qss'.
    *   Separates MIDI control and mute-group setting into their own files.
    *   Unified keystroke and MIDI controls in the '.ctrl' file; defines MIDI
        controls for automation/display of Seq66 status in grid controllers
        (e.g. LaunchPad).  Sample '.ctrl' files provided for Launchpad Mini.

##  Non/New Session Manager

    *   Support for NSM/New Session Manager, RaySession, Agordejo....
    *   Handles starting, stopping, hiding, and session saving.
    *   Displays details about the session.

##  Multiple Builds

    *   ALSA/JACK: `qseq66` using an rtmidi-based library
    *   Command-line/headless: `seq66cli`
    *   PortMidi: `qpseq66`
    *   Windows: `qpseq66.exe`

##  More Features

    *   Supports configurable PPQN from 32 to 19200 (default is 192).
    *   Transposable triggers to re-use patterns more comprehensively.
    *   Song import/export from/to stock MIDI (SMF 0 or 1).
    *   Improved non-U.S. keyboard support.
    *   Many demonstration and test MIDI files.
    *   See **Recent Changes** below, and the **NEWS** file.

##  Internal

    *   More consistent use of modern C++, auto, and lambda functions.
    *   Additional performer callbacks to reduce polling.
    *   A ton of clean-up and refactoring.

Seq66 uses a Qt 5 user-interface based on Kepler34 and the Seq66 *rtmidi*
(Linux) and *portmidi* (Windows) engines.  MIDI devices are detected,
inaccessible devices are ignored, with playback (e.g. to the Windows wavetable
synth). It is built easily via *GNU Autotools*, *Qt Creator* or *qmake*, using
*MingW*.  See the INSTALL file for build-from-source instructions for Linux or
Windows, and using a conventional source tarball.

## Recent Changes

    *   Version 0.99.10:
        *   Issue #117 Option to close pattern windows with esc key. Must
            be enabled via a 'usr' option first.
        *   Issue #118 Make virtual ports ports enabled by default.
        *   Issue #119 "Quantized Record Active does not work" fixed.
<<<<<<< HEAD
        *   Fixed bug preventing a song with triggers stopping playback at end
            of song. Fixes related to playlist-handling.
        *   Add note-mapping to the loop record-mode list; fixed bugs
            in handling note-mapping..
=======
            Still must test tightening and note mapping.
        *   Implemented drag-and-drop of one MIDI file onto the Live grid.
>>>>>>> ae2247a7
        *   Multiple tempo events can be drawn in a line in the data pane.
            They can be dragged up and down in the data pane.
        *   If configured for double-click, can now open or create a pattern
            by double-clicking in the song editor(s).
        *   Improved modification detection in the data pane.
        *   Many improvements and fixes to the Mutes tab.
        *   Made 'rc' file-name handling more robust.
        *   Added a new "grid mode" to allow toggling mutes by clicking
            in the Live Grid.  The default group-selection keystroke is "_".
        *   Tweaked the main time display to work better with high PPQN.
        *   Added feature to scroll automatically in time and note value
            to show the first notes in a pattern.
        *   Modified the inverse color palette slightly.
        *   Restore missing table header in Mutes tab.
    *   Version 0.99.9:
        *   Added an "Input Bus Routing" feature, where each pattern can be
            set to receive events from a given input buss. Selectable from
            the grid-slot popup menu.
        *   Fixed nasty segfault opening new file while Editor tab open.
        *   Fixed bug: port-mapping Remap and Restart did not work due to
            timing.
        *   Fixed bug in detecting Note-related messages.
        *   Fixed error in "quiet" startup that would cause immediate exit.
        *   Related to issue #115: Added ability to select a line in the data
            pane and grab a handle to change its value.
        *   Refactored and extended zoom support, added it to event and data
            panes.
        *   Adding more seqroll keystokes (and HTML help). Enabled Esc to
            exit paint mode if not playing.
        *   Added live-note mapping (needs testing!), refactoring set-record
            code.
        *   Implemented automation for BBT/HMS toggling, FF/Rewind, Undo/Redo,
            Play-set Copy/Paste, and Record Toggle.
        *   Added a build-time option to add a show/hide button in the
            main window to allow making the window to take up much less space.
        *   Added HTML help files to data/share/doc/info, other documentation
            upgrades.

    See the "NEWS" file for changes in earlier versions.  Some proposed features
    will be pushed off to Seq66v2; see the bottom of the TODO file. Version 2 is
    probably a year or two away :-( So many things to improve!

// vim: sw=4 ts=4 wm=2 et ft=markdown<|MERGE_RESOLUTION|>--- conflicted
+++ resolved
@@ -87,15 +87,8 @@
             be enabled via a 'usr' option first.
         *   Issue #118 Make virtual ports ports enabled by default.
         *   Issue #119 "Quantized Record Active does not work" fixed.
-<<<<<<< HEAD
-        *   Fixed bug preventing a song with triggers stopping playback at end
-            of song. Fixes related to playlist-handling.
-        *   Add note-mapping to the loop record-mode list; fixed bugs
-            in handling note-mapping..
-=======
             Still must test tightening and note mapping.
         *   Implemented drag-and-drop of one MIDI file onto the Live grid.
->>>>>>> ae2247a7
         *   Multiple tempo events can be drawn in a line in the data pane.
             They can be dragged up and down in the data pane.
         *   If configured for double-click, can now open or create a pattern
