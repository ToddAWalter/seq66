NEWS for Sequencer66 0.90.6
Chris Ahlstrom
<<<<<<< HEAD
2015-07-10 to 2019-08-26
=======
2015-07-10 to 2019-09-26
>>>>>>> 2a73c115

This file collects major changes that are older and clutter up
the README file.  This file should be called "OLD NEWS".

<<<<<<< HEAD
=======
    -   Version 0.90.4:
        -   Some refactoring to improve Windows builds.
>>>>>>> 2a73c115
    -   Version 0.90.3:
        -   Added signal handling (e.g. for nsm-proxy) from user falkTX.
            Used in the CLI and Qt versions to trigger file save and
            application exit.
        -   Added code to define the engine used and the exact "uname a-" of the
            operating system on which the build was done, for the --version
            option.
        -   Fixed issue #5 to save/restore note-on resumes and get them
            working in Live mode and Song mode.
        -   Fixed issues with perfoll and grid-button rendering, synch between
            button and seqedit mute status, growing notes in the seqroll, and
            more.
        -   Added writing of blank [midi-control-out] section.
        -   Fixed flickering when muting/unmuting patterns via keystrokes.
    -   Version 0.90.2:
        -   Lots of code cleanup.
        -   Added truncation of BPM to precision in "usr" file.
        -   Fixed at bug in handling running status; backported to Seq64.
    -   Version 0.90.1:
        -   A raft of bug fixes and user-interface improvements.
        -   Many tweaks to try to make the performer and the user-interface even
            faster.
    -   Version 0.90.0:
        -   The application and documentation are now (barely) suitable for
            public consumption, after residing on a server (a Toshiba laptop) at
            home for months.

# vim: sw=4 ts=4 wm=4 et ft=sh<|MERGE_RESOLUTION|>--- conflicted
+++ resolved
@@ -1,19 +1,12 @@
-NEWS for Sequencer66 0.90.6
+NEWS for Sequencer66 0.91.0
 Chris Ahlstrom
-<<<<<<< HEAD
-2015-07-10 to 2019-08-26
-=======
 2015-07-10 to 2019-09-26
->>>>>>> 2a73c115
 
 This file collects major changes that are older and clutter up
 the README file.  This file should be called "OLD NEWS".
 
-<<<<<<< HEAD
-=======
     -   Version 0.90.4:
         -   Some refactoring to improve Windows builds.
->>>>>>> 2a73c115
     -   Version 0.90.3:
         -   Added signal handling (e.g. for nsm-proxy) from user falkTX.
             Used in the CLI and Qt versions to trigger file save and
